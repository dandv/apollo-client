--- conflicted
+++ resolved
@@ -486,28 +486,17 @@
     return Promise.resolve()
       .then(() => this.queryManager.clearStore())
       .then(() => Promise.all(this.resetStoreCallbacks.map(fn => fn())))
-<<<<<<< HEAD
       .then(() => this.reFetchObservableQueries());
-=======
-      .then(() => this.queryManager.reFetchObservableQueries());
->>>>>>> dc8f5a4f
   }
 
   /**
    * Remove all data from the store. Unlike `resetStore`, `clearStore` will
    * not refetch any active queries.
    */
-<<<<<<< HEAD
-  public clearStore(): Promise<void | null> {
-    return Promise.resolve()
-      .then(() => Promise.all(this.clearStoreCallbacks.map(fn => fn())))
-      .then(() => this.queryManager.clearStore());
-=======
   public clearStore(): Promise<any[]> {
     return Promise.resolve()
       .then(() => this.queryManager.clearStore())
       .then(() => Promise.all(this.clearStoreCallbacks.map(fn => fn())));
->>>>>>> dc8f5a4f
   }
 
   /**
@@ -548,11 +537,7 @@
    */
   public reFetchObservableQueries(
     includeStandby?: boolean,
-<<<<<<< HEAD
   ): Promise<ApolloQueryResult<any>[]> {
-=======
-  ): Promise<ApolloQueryResult<any>[]> | Promise<null> {
->>>>>>> dc8f5a4f
     return this.queryManager.reFetchObservableQueries(includeStandby);
   }
 
