--- conflicted
+++ resolved
@@ -332,7 +332,6 @@
       'updateQuery option is required. This function defines how to update the query data with the new results.',
     );
 
-<<<<<<< HEAD
     const combinedOptions = {
       ...(fetchMoreOptions.query ? fetchMoreOptions : {
         ...this.options,
@@ -345,68 +344,31 @@
       fetchPolicy: 'network-only',
     } as WatchQueryOptions;
 
-    return this.queryManager.fetchQuery(
-      this.queryManager.generateQueryId(),
-      combinedOptions,
-      FetchType.normal,
-      this.queryId,
-    ).then(fetchMoreResult => {
-      this.updateQuery((previousResult: any) =>
-        fetchMoreOptions.updateQuery(previousResult, {
-          fetchMoreResult: fetchMoreResult.data as TData,
-          variables: combinedOptions.variables as TVariables,
-        }),
+    const qid = this.queryManager.generateQueryId();
+
+    return this.queryManager
+      .fetchQuery(
+        qid,
+        combinedOptions,
+        FetchType.normal,
+        this.queryId,
+      )
+      .then(
+        fetchMoreResult => {
+          this.updateQuery((previousResult: any) =>
+            fetchMoreOptions.updateQuery(previousResult, {
+              fetchMoreResult: fetchMoreResult.data as TData,
+              variables: combinedOptions.variables as TVariables,
+            }),
+          );
+          this.queryManager.stopQuery(qid);
+          return fetchMoreResult as ApolloQueryResult<TData>;
+        },
+        error => {
+          this.queryManager.stopQuery(qid);
+          throw error;
+        },
       );
-      return fetchMoreResult as ApolloQueryResult<TData>;
-    });
-=======
-    let combinedOptions: any;
-    const qid = this.queryManager.generateQueryId();
-
-    return Promise.resolve()
-      .then(() => {
-        if (fetchMoreOptions.query) {
-          // fetch a new query
-          combinedOptions = fetchMoreOptions;
-        } else {
-          // fetch the same query with a possibly new variables
-          combinedOptions = {
-            ...this.options,
-            ...fetchMoreOptions,
-            variables: Object.assign(
-              {},
-              this.variables,
-              fetchMoreOptions.variables,
-            ),
-          };
-        }
-
-        combinedOptions.fetchPolicy = 'network-only';
-
-        return this.queryManager.fetchQuery(
-          qid,
-          combinedOptions as WatchQueryOptions,
-          FetchType.normal,
-          this.queryId,
-        );
-      })
-      .then(fetchMoreResult => {
-        this.updateQuery((previousResult: any) =>
-          fetchMoreOptions.updateQuery(previousResult, {
-            fetchMoreResult: fetchMoreResult.data as TData,
-            variables: combinedOptions.variables,
-          }),
-        );
-
-        this.queryManager.stopQuery(qid);
-
-        return fetchMoreResult as ApolloQueryResult<TData>;
-
-      }, error => {
-        this.queryManager.stopQuery(qid);
-        throw error;
-      });
->>>>>>> 75a62dff
   }
 
   // XXX the subscription variables are separate from the query variables.
